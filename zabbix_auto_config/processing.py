--- conflicted
+++ resolved
@@ -312,37 +312,7 @@
         with self.db_connection, self.db_connection.cursor() as db_cursor:
             for removed_hostname in removed_hostnames:
                 db_cursor.execute(f"DELETE FROM {self.db_source_table} WHERE data->>'hostname' = %s AND data->'sources' ? %s", [removed_hostname, source])
-<<<<<<< HEAD
-                removed_hosts += 1
-
-        for host in hosts:
-            with self.db_connection, self.db_connection.cursor() as db_cursor:
-                db_cursor.execute(f"SELECT data FROM {self.db_source_table} WHERE data->>'hostname' = %s AND data->'sources' ? %s", [host.hostname, source])
-                result = db_cursor.fetchall()
-                current_host = models.Host(**result[0][0]) if result else None
-
-            if current_host:
-                if current_host == host:
-                    equal_hosts += 1
-                else:
-                    # logging.debug(f"Replaced host <{host['hostname']}> from source <{source}>")
-                    with self.db_connection, self.db_connection.cursor() as db_cursor:
-                        db_cursor.execute(
-                            f"UPDATE {self.db_source_table} SET data = %s WHERE data->>'hostname' = %s AND data->'sources' ? %s",
-                            [host.model_dump_json(), host.hostname, source],
-                        )
-                    replaced_hosts += 1
-            else:
-                # logging.debug(f"Inserted host <{host['hostname']}> from source <{source}>")
-                with self.db_connection, self.db_connection.cursor() as db_cursor:
-                    db_cursor.execute(
-                        f"INSERT INTO {self.db_source_table} (data) VALUES (%s)",
-                        [host.model_dump_json()],
-                    )
-                inserted_hosts += 1
-=======
                 actions[HostAction.DELETE] += 1
->>>>>>> 89ae85d9
 
         with self.db_connection, self.db_connection.cursor() as db_cursor:
             current_hosts = self.get_current_source_hosts(db_cursor, source)
@@ -543,48 +513,6 @@
                     logging.debug("Told to stop. Breaking")
                     break
 
-<<<<<<< HEAD
-            for host_modifier in self.host_modifiers:
-                try:
-                    modified_host = host_modifier["module"].modify(host.copy(deep=True))
-                    assert isinstance(
-                        modified_host, models.Host
-                    ), f"Modifier returned invalid type: {type(modified_host)}"
-                    assert (
-                        hostname == modified_host.hostname
-                    ), f"Modifier changed the hostname, '{hostname}' -> '{modified_host.hostname}'"
-                    host = modified_host
-                except AssertionError as e:
-                    logging.warning("Host, '%s', was modified to be invalid by modifier: '%s'. Error: %s", hostname, host_modifier["name"], str(e))
-                except Exception as e:
-                    logging.warning("Error when running modifier %s on host '%s': %s", host_modifier["name"], hostname, str(e))
-                    # TODO: Do more?
-
-            with self.db_connection, self.db_connection.cursor() as db_cursor:
-                db_cursor.execute(f"SELECT data FROM {self.db_hosts_table} WHERE data->>'hostname' = %s", [hostname])
-                result = db_cursor.fetchall()
-                current_host = models.Host(**result[0][0]) if result else None
-
-            if current_host:
-                if current_host == host:
-                    equal_hosts += 1
-                else:
-                    # logging.debug(f"Replaced host <{host['hostname']}> from source <{source}>")
-                    with self.db_connection, self.db_connection.cursor() as db_cursor:
-                        db_cursor.execute(
-                            f"UPDATE {self.db_hosts_table} SET data = %s WHERE data->>'hostname' = %s",
-                            [host.model_dump_json(), hostname],
-                        )
-                        replaced_hosts += 1
-            else:
-                # logging.debug(f"Inserted host <{host['hostname']}> from source <{source}>")
-                with self.db_connection, self.db_connection.cursor() as db_cursor:
-                    db_cursor.execute(
-                        f"INSERT INTO {self.db_hosts_table} (data) VALUES (%s)",
-                        [host.model_dump_json()],
-                    )
-                    inserted_hosts += 1
-=======
                 source_hosts = source_hosts_map.get(hostname)
                 host = hosts.get(hostname)
                 if not source_hosts:
@@ -592,7 +520,6 @@
                         f"Host '{hostname}' not found in source hosts table"
                     )
                     continue
->>>>>>> 89ae85d9
 
                 host_action = self.handle_host(db_cursor, host, source_hosts)
                 actions[host_action] += 1
