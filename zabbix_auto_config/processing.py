--- conflicted
+++ resolved
@@ -281,16 +281,12 @@
         logging.error("Collect exception: %s", str(e))
         self.error_counter.add(exception=e)
 
-<<<<<<< HEAD
         strat_handlers = {
             models.FailureStrategy.BACKOFF: self.increase_update_interval,
             models.FailureStrategy.EXIT: self.stop,
             models.FailureStrategy.DISABLE: self.disable,
         }
-        strat = self.config.failure_strategy
-=======
         strat = self.settings.failure_strategy
->>>>>>> 058fc17a
 
         if handler := strat_handlers.get(strat):
             if (
